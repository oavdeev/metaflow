--- conflicted
+++ resolved
@@ -221,7 +221,6 @@
                 cached_aws_sandbox_creds = r.json()
             except requests.exceptions.HTTPError as e:
                 raise MetaflowException(repr(e))
-<<<<<<< HEAD
         return boto3.session.Session(**cached_aws_sandbox_creds).client(module, **params)
     return boto3.client(module, **params)
 
@@ -235,9 +234,4 @@
     # We load into globals whatever we have in extension_module
     for n, o in extension_module.__dict__.items():
         if not n.startswith('__'):
-            globals()[n] = o
-=======
-        return boto3.session.Session(**cached_aws_sandbox_creds) \
-            .client(module, **params)
-    return boto3.client(module, **params)
->>>>>>> 8708d2db
+            globals()[n] = o