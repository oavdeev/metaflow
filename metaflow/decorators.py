--- conflicted
+++ resolved
@@ -135,19 +135,15 @@
         self._flow_decorators.append(self)
         super(FlowDecorator, self).__init__(*args, **kwargs)
 
-<<<<<<< HEAD
-    def flow_init(self, flow, graph, environment, flow_datastore, logger, echo, options):
-=======
     def flow_init(self,
                   flow,
                   graph,
                   environment,
-                  datastore,
+                  flow_datastore,
                   metadata,
                   logger,
                   echo,
                   options):
->>>>>>> 2f15f437
         """
         Called when all decorators have been created for this flow.
         """
@@ -443,16 +439,10 @@
             deco = decos[deconame]._parse_decorator_spec(decospec)
             step.decorators.append(deco)
 
-<<<<<<< HEAD
-def _init_flow_decorators(flow, graph, environment, flow_datastore, logger, echo, deco_options):
-    for deco in flow._flow_decorators.values():
-        opts = {option: deco_options[option] for option in deco.options}
-        deco.flow_init(flow, graph, environment, flow_datastore, logger, echo, opts)
-=======
 def _init_flow_decorators(flow,
                           graph,
                           environment,
-                          datastore,
+                          flow_datastore,
                           metadata,
                           logger,
                           echo,
@@ -460,8 +450,7 @@
     for deco in flow._flow_decorators.values():
         opts = {option: deco_options[option] for option in deco.options}
         deco.flow_init(flow, graph, environment, 
-                       datastore, metadata, logger, echo, opts)
->>>>>>> 2f15f437
+                       flow_datastore, metadata, logger, echo, opts)
 
 
 def _init_step_decorators(flow, graph, environment, flow_datastore, logger):
